--- conflicted
+++ resolved
@@ -473,11 +473,7 @@
       return F::make_binary(f(sv[1]), sig, f(sv[2]));
     }
 
-<<<<<<< HEAD
     F make_nary_fun(Sig sig, const SV &sv) {
-=======
-    F make_nary_fun(Sig sig, const SV& sv) {
->>>>>>> 1d5e7555
       FSeq seq;
       for(int i = 1; i < sv.size(); ++i) {
         seq.push_back(f(sv[i]));

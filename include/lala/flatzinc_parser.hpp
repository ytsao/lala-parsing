// Copyright 2022 Pierre Talbot

#ifndef LALA_PARSING_FLATZINC_PARSER_HPP
#define LALA_PARSING_FLATZINC_PARSER_HPP

#include "peglib.h"
#include <cassert>
#include <cstdlib>
#include <string>
#include <istream>
#include <fstream>
#include <streambuf>
#include <iostream>
#include <cfenv>
#include <set>

#include "battery/shared_ptr.hpp"
#include "lala/logic/ast.hpp"

namespace lala {

template<class Allocator>
class FlatZincOutput {
  using bstring = battery::string<Allocator>;
  template<class T> using bvector = battery::vector<T, Allocator>;
  using array_dim_t = bvector<battery::tuple<int,int>>;
  using F = TFormula<Allocator>;

  bvector<bstring> output_vars;
  // For each array, we store its output dimension characteristics and the list of the variables in the array.
  bvector<battery::tuple<bstring, array_dim_t, bvector<bstring>>> output_arrays;

public:
  template <class Alloc2>
  friend class FlatZincOutput;

  CUDA FlatZincOutput(const Allocator& alloc)
    : output_vars(alloc)
    , output_arrays(alloc)
  {}

  FlatZincOutput(FlatZincOutput&&) = default;
  FlatZincOutput<Allocator>& operator=(const FlatZincOutput<Allocator>&) = default;

  template <class Alloc>
  CUDA FlatZincOutput<Allocator>& operator=(const FlatZincOutput<Alloc>& other) {
    output_vars = other.output_vars;
    output_arrays = other.output_arrays;
    return *this;
  }

  template<class Alloc2>
  CUDA FlatZincOutput(const FlatZincOutput<Alloc2>& other, const Allocator& allocator = Allocator{})
    : output_vars(other.output_vars, allocator)
    , output_arrays(other.output_arrays, allocator)
  {}

  void add_array_var(const std::string& name, const bstring& var_name, const peg::SemanticValues& sv) {
    int idx = -1;
    auto array_name = bstring(name.data());
    for(int i = 0; i < output_arrays.size(); ++i) {
      if(battery::get<0>(output_arrays[i]) == array_name) {
        idx = i;
        break;
      }
    }
    if(idx == -1) {
      output_arrays.push_back(battery::make_tuple<bstring, array_dim_t, bvector<bstring>>(bstring(array_name), {}, {}));
      idx = static_cast<int>(output_arrays.size()/*size_t*/) - 1;
      // Add the dimension of the array.
      for(int i = 0; i < sv.size(); ++i) {
        auto range = std::any_cast<F>(sv[i]);
        for(int j = 0; j < range.s().size(); ++j) {
          const auto& itv = range.s()[j];
          battery::get<1>(output_arrays[idx]).push_back(battery::make_tuple(static_cast<int>(battery::get<0>(itv).z()), static_cast<int>(battery::get<1>(itv).z())));
        }
      }
    }
    battery::get<2>(output_arrays[idx]).push_back(var_name);
  }

  void add_var(const bstring& var_name) {
    output_vars.push_back(var_name);
  }

  class SimplifierIdentity {
    template <class Alloc, class B, class Env>
    CUDA void print_variable(const LVar<Alloc>& vname, const Env& benv, const B& b) const {
      const auto& x = *(benv.variable_of(vname));
      x.sort.print_value(b.project(x.avars[0]));
    }
  };

  template <class Env, class A, class S>
  CUDA void print_solution(const Env& env, const A& sol, const S& simplifier = SimplifierIdentity{}) const {
    for(int i = 0; i < output_vars.size(); ++i) {
      printf("%s=", output_vars[i].data());
      simplifier.print_variable(output_vars[i], env, sol);
      printf(";\n");
    }
    for(int i = 0; i < output_arrays.size(); ++i) {
      const auto& dims = battery::get<1>(output_arrays[i]);
      const auto& array_vars = battery::get<2>(output_arrays[i]);
      printf("%s=array%zud(", battery::get<0>(output_arrays[i]).data(), dims.size());
      for(int j = 0; j < dims.size(); ++j) {
        printf("%d..%d,", battery::get<0>(dims[j]), battery::get<1>(dims[j]));
      }
      printf("[");
      for(int j = 0; j < array_vars.size(); ++j) {
        simplifier.print_variable(array_vars[j], env, sol);
        if(j+1 != array_vars.size()) {
          printf(",");
        }
      }
      printf("]);\n");
    }
  }
};

  namespace impl {
    /** Unfortunately, I'm really not sure this function works in all cases due to compiler bugs with rounding modes... */
    inline logic_real string_to_real(const std::string& s) {
      #if !defined(__GNUC__) && !defined(_MSC_VER)
        #pragma STDC FENV_ACCESS ON
      #endif
      int old = std::fegetround();
      int r = std::fesetround(FE_DOWNWARD);
      assert(r == 0);
      double lb = std::strtod(s.c_str(), nullptr);
      r = std::fesetround(FE_UPWARD);
      assert(r == 0);
      double ub = std::strtod(s.c_str(), nullptr);
      std::fesetround(old);
      return battery::make_tuple(lb, ub);
    }

template <class Allocator>
class FlatZincParser {
  using allocator_type = Allocator;
  using F = TFormula<allocator_type>;
  using SV = peg::SemanticValues;
  using Set = logic_set<F>;
  using So = Sort<allocator_type>;
  using bstring = battery::string<Allocator>;
  using FSeq = typename F::Sequence;

  std::map<std::string, F> params; // Name and value of the parameters occuring in the model.
  std::map<std::string, int> arrays; // Size of all named arrays (parameters and variables).
  bool error; // If an error was found during parsing.
  bool silent; // If we do not want to output error messages.
  FlatZincOutput<Allocator>& output;

  // Contains all the annotations ignored.
  // It is used to avoid printing an error message more than once per annotation.
  std::set<std::string> ignored_annotations;

  enum class TableKind {
    PLAIN,
    SHORT,
    COMPRESSED,
    BASIC
  };

public:
  FlatZincParser(FlatZincOutput<Allocator>& output): error(false), silent(false), output(output) {}

  battery::shared_ptr<F, allocator_type> parse(const std::string& input) {
    peg::parser parser(R"(
      Statements  <- (PredicateDecl / VariableDecl / VarArrayDecl / ParameterDecl / ConstraintDecl / SolveItem / Comment)+

      Literal      <- Boolean / Real / Integer / ArrayAccess / VariableLit / Set
      RangeLiteral <- SetRange / Literal
      InnerRangeLiteral <- InnerSetRange / Literal

      VariableLit <- Identifier
      Identifier  <- < [a-zA-Z_][a-zA-Z0-9_]* >
      Boolean     <- < 'true' / 'false' >
      Real        <- < (
           'inf'
         / '-inf'
         / [+-]? [0-9]+ (('.' (&'..' / !'.') [0-9]*) / ([Ee][+-]?[0-9]+)) ) >
      Integer     <- < [+-]? [0-9]+ >
      Set         <- '{' '}' / '{' InnerRangeLiteral (',' InnerRangeLiteral)* '}'
      InnerSetRange    <- Literal '..' Literal
      SetRange <- InnerSetRange
      ArrayAccess <- Identifier '[' (VariableLit / Integer) ']'

      VariableDecl <- 'var' ValueType ':' Identifier Annotations ('=' Literal)? ';'
      VarArrayDecl <- 'array' '[' IndexSet ']' 'of' 'var' ValueType ':' Identifier Annotations ('=' LiteralArray)? ';'

      SetValue <- 'set' 'of' (SetRange / Set)

      ValueType <- Type
                / SetValue
                / SetRange
                / Set

      IntType <- 'int'
      RealType <- 'float' / 'real'
      BoolType <- 'bool'
      SetType <- 'set' 'of' Type
      Type <- IntType / RealType / BoolType / SetType

      Annotation <- Identifier ('(' Parameter (',' Parameter)* ')')?
      Annotations <- ('::'  Annotation)*

      ConstraintDecl <- 'constraint' (PredicateCall / Boolean) Annotations ';'

      LiteralInExpression <- RangeLiteral !'('
      FunctionCall <-  Identifier '(' Parameter (',' Parameter )* ')'
      Parameter <- LiteralInExpression / FunctionCall / LiteralArray
      PredicateCall <- Identifier '(' Parameter (',' Parameter)* ')'

      PredicateDecl <- 'predicate' Identifier '(' (!')' .)* ')' ';'

      MinimizeItem <- 'minimize' RangeLiteral
      MaximizeItem <- 'maximize' RangeLiteral
      SatisfyItem <- 'satisfy'
      SolveItem <- 'solve' SearchAnnotations (MinimizeItem / MaximizeItem / SatisfyItem) ';'

      SearchAnnotations <- ('::' SearchAnnotation)*
      SearchAnnotation <- SeqSearch / BaseSearch
      SeqSearch <- 'seq_search' '(' '[' SearchAnnotation (',' SearchAnnotation)* ']' ')'
      BaseSearch <- ('int_search' / 'bool_search' / 'set_search') '(' (VariableLit / LiteralArray) ',' Identifier ',' Identifier ',' Identifier ')'

      LiteralArray <- '[]' / '[' RangeLiteral (',' RangeLiteral)* ']'
      ParameterExpr <- RangeLiteral / LiteralArray
      IndexSet <- '1' '..' Integer
      ArrayType <- 'array' '[' IndexSet ']' 'of' Type
      ParameterType <- Type / ArrayType
      ParameterDecl <- ParameterType ':' Identifier '=' ParameterExpr ';'

      ~Comment    <- '%' [^\n\r]* [ \n\r\t]*
      %whitespace <- [ \n\r\t]*
    )");

    assert(static_cast<bool>(parser) == true);

    parser["Integer"] = [](const SV &sv) { return F::make_z(sv.token_to_number<logic_int>()); };
    parser["Real"] = [](const SV &sv) { return F::make_real(string_to_real(sv.token_to_string())); };
    parser["Boolean"] = [](const SV &sv) { return sv.token_to_string() == "true" ? F::make_true() : F::make_false(); };
    parser["Identifier"] = [](const SV &sv) { return sv.token_to_string(); };
    parser["Set"] = [this](const SV &sv) { return make_set_literal(sv); };
    parser["InnerSetRange"] = [this](const SV &sv) { return battery::make_tuple(f(sv[0]), f(sv[1])); };
    parser["SetRange"] = [this](const SV &sv) { return F::make_set(Set({itv(sv[0])})); };
    parser["ArrayAccess"] = [this](const SV &sv) { return make_access_literal(sv); };
    parser["LiteralArray"] = [](const SV &sv) { return sv; };
    parser["ParameterDecl"] = [this] (const SV &sv) { return make_parameter_decl(sv); };
    parser["PredicateDecl"] = [this] (const SV &sv) { return F(); };
    parser["VariableLit"] = [](const SV &sv) { return F::make_lvar(UNTYPED, LVar<Allocator>(std::any_cast<std::string>(sv[0]))); };
    parser["IntType"] = [](const SV &sv) { return So(So::Int); };
    parser["RealType"] = [](const SV &sv) { return So(So::Real); };
    parser["BoolType"] = [](const SV &sv) { return So(So::Bool); };
    parser["SetType"] = [](const SV &sv) { return So(So::Set, std::any_cast<Sort<Allocator>>(sv[0])); };
    parser["Annotations"] = [](const SV &sv) { return sv; };
    parser["Annotation"] = [](const SV &sv) { return sv; };
    // When we have `var set of 1..5: s;`, what it means is that `s in {}..{1..5}`, i.e., a set between {} and {1..5}.
    parser["SetValue"] = [](const SV &sv) { return F::make_set(Set({battery::make_tuple(F::make_set(Set{}), f(sv[0]))})); };
    parser["VariableDecl"] = [this](const SV &sv) { return make_variable_init_decl(sv); };
    parser["VarArrayDecl"] = [this](const SV &sv) { return make_variable_array_decl(sv); };
    parser["ConstraintDecl"] = [this](const SV &sv) { return update_with_annotations(sv, f(sv[0]), std::any_cast<SV>(sv[1])); };
    parser["FunctionCall"] = [this](const SV &sv) { return function_call(sv); };
    parser["PredicateCall"] = [this](const SV &sv) { return predicate_call(sv); };
    parser["Statements"] = [this](const SV &sv) { return make_statements(sv); };
    parser["MinimizeItem"] = [](const SV &sv) { return F::make_unary(MINIMIZE, f(sv[0])); };
    parser["MaximizeItem"] = [](const SV &sv) { return F::make_unary(MAXIMIZE, f(sv[0])); };
    parser["SatisfyItem"] = [](const SV &sv) { return F(); };
    parser["SolveItem"] = [this](const SV &sv) { return make_solve_item(sv);};
    parser["SearchAnnotations"] = [this](const SV &sv) { return make_search_annotations(sv);};
    parser["BaseSearch"] = [this](const SV &sv) { return make_base_search(sv);};
    parser["SeqSearch"] = [this](const SV &sv) { return make_seq_search(sv);};
    parser.set_logger([](size_t line, size_t col, const std::string& msg, const std::string &rule) {
      std::cerr << line << ":" << col << ": " << msg << "\n";
    });

    F f;
    if(parser.parse(input.c_str(), f) && !error) {
      return battery::make_shared<TFormula<Allocator>, Allocator>(std::move(f));
    }
    else {
      return nullptr;
    }
  }

  private:
    static F f(const std::any& any) {
      return std::any_cast<F>(any);
    }

    static battery::tuple<F, F> itv(const std::any& any) {
      return std::any_cast<battery::tuple<F, F>>(any);
    }

    F make_error(const SV& sv, const std::string& msg) {
      if(!silent) {
        std::cerr << sv.line_info().first << ":" << sv.line_info().second << ":" << msg << std::endl;
      }
      error = true;
      return F::make_false();
    }

    F make_arity_error(const SV& sv, Sig sig, int expected, int obtained) {
      return make_error(sv, "The symbol `" + std::string(string_of_sig(sig)) +
        "` expects `" + std::to_string(expected) + "` parameters" +
        ", but we got `" + std::to_string(obtained) + "` parameters.");
    }

    F make_set_literal(const SV& sv) {
      logic_set<F> set;
      for(int i = 0; i < sv.size(); ++i) {
        try {
          auto range = std::any_cast<battery::tuple<F,F>>(sv[i]);
          set.push_back(range);
        }
        catch(std::bad_any_cast) {
          bool element_added = false;
          auto element = f(sv[i]);
          if(element.is(F::Z) && set.size() > 0) {
            auto& ub = battery::get<1>(set.back());
            if(!ub.is(F::Z)) {
              return make_error(sv, "Elements in a set are expected to be all of the same type.");
            }
            else if(ub.z() == element.z() - 1) {
              ub.z() = element.z();
              element_added = true;
            }
          }
          else if(element.is(F::LV)) {
            std::string name(element.lv().data());
            if(params.contains(name)) {
              set.push_back(battery::make_tuple(params[name], params[name]));
              element_added = true;
            }
            else {
              return make_error(sv, "Undeclared parameter `" + name + "`.");
            }
          }
          if(!element_added) {
            set.push_back(battery::make_tuple(element, element));
          }
        }
      }
      return F::make_set(set);
    }

    F make_access_literal(const SV& sv) {
      auto name = std::any_cast<std::string>(sv[0]);
      auto index = f(sv[1]);
      int idx = -1;
      if(index.is(F::Z)) {
        idx = static_cast<int>(index.z()/*int64_t*/);
      }
      else if(index.is(F::LV)) {
        if(params.contains(index.lv().data())) {
          auto pindex = params[index.lv().data()];
          if(pindex.is(F::Z)) {
            idx = static_cast<int>(pindex.z()/*int64_t*/);
          }
        }
      }
      if(idx == -1) {
        return make_error(sv, "Given `a[b]`, `b` must be an integer or an integer parameter.");
      }
      auto access_var = make_array_access(name, idx-1);
      if(params.contains(access_var)) {
        return params[access_var];
      }
      else {
        return F::make_lvar(UNTYPED, access_var);
      }
    }

    F make_parameter_decl(const SV& sv) {
      std::string identifier(std::any_cast<std::string>(sv[1]));
      try {
        if(params.contains(identifier)) {
          return make_error(sv, ("Parameter `" + identifier + "` already declared.").c_str());
        }
        else {
          params[identifier] = f(sv[2]);
        }
      } catch(std::bad_any_cast) {
        auto array = std::any_cast<SV>(sv[2]);
        arrays[identifier] = static_cast<int>(array.size()/*size_t*/);
        for(int i = 0; i < static_cast<int>(array.size()); ++i) {
          auto id = make_array_access(identifier, i);
          params[id] = f(array[i]);
        }
      }
      return F::make_true();
    }

    F make_variable_array_decl(const SV& sv) {
      int arraySize = static_cast<int>(f(sv[0]).z()/*int64_t*/);
      auto name = std::any_cast<std::string>(sv[2]);
      arrays[name] = arraySize;
      battery::vector<F, Allocator> decl;
      for(int i = 0; i < arraySize; ++i) {
        decl.push_back(make_variable_decl(sv, make_array_access(name, i), sv[1], sv[3]));
      }
      if(sv.size() == 5) {
        auto array = resolve_array(sv, sv[4]);
        if(!array.is(F::Seq)) {
          return array;
        }
        for(int i = 0; i < array.seq().size(); ++i) {
          decl.push_back(F::make_binary(
            F::make_lvar(UNTYPED, LVar<Allocator>(make_array_access(name, i))),
            EQ,
            array.seq(i)));
        }
      }
      return F::make_nary(AND, std::move(decl));
    }

    F update_with_annotations(const SV& sv, F formula, const SV& annots) {
      for(int i = 0; i < annots.size(); ++i) {
        auto annot = std::any_cast<SV>(annots[i]);
        auto name = std::any_cast<std::string>(annot[0]);
        if(name == "abstract") {
          AType ty = f(annot[1]).z(); // assignment of logic_int (int64_t) to ty (int) truncates ty (bug?)
          formula.type_as(ty);
        }
        else if(name == "is_defined_var") {}
        else if(name == "defines_var") {}
        else if(name == "var_is_introduced") {}
        else if(name == "output_var" && formula.is(F::E)) {
          output.add_var(battery::get<0>(formula.exists()));
        }
        else if(name == "output_array" && formula.is(F::E)) {
          auto array_name = std::any_cast<std::string>(sv[2]);
          auto dims = std::any_cast<SV>(annot[1]);
          output.add_array_var(array_name, battery::get<0>(formula.exists()), dims);
        }
        else {
          if(!ignored_annotations.contains(name)) {
            ignored_annotations.insert(name);
            std::cerr << "% WARNING: Annotation " + name + " is unknown and was ignored." << std::endl;
          }
        }
      }
      return std::move(formula);
    }

    F make_binary(Sig sig, const SV &sv) {
      if(sv.size() != 3) {
        return make_arity_error(sv, sig, 2, static_cast<int>(sv.size()/*size_t*/) - 1);
      }
      return F::make_binary(f(sv[1]), sig, f(sv[2]));
    }

    F make_unary_fun_eq(Sig sig, const SV &sv, Sig eq_kind = EQ) {
      if(sv.size() != 3) {
        return make_arity_error(sv, sig, 1, static_cast<int>(sv.size()) - 2);
      }
      auto fun = F::make_unary(sig, f(sv[1]));
      return F::make_binary(fun, eq_kind, f(sv[2]));
    }

    F make_unary_fun(Sig sig, const SV &sv) {
      if(sv.size() != 2) {
        return make_arity_error(sv, sig, 1, static_cast<int>(sv.size()) - 1);
      }
      return F::make_unary(sig, f(sv[1]));
    }

    F make_binary_fun_eq(Sig sig, const SV &sv, Sig eq_kind = EQ) {
      if(sv.size() != 4) {
        return make_arity_error(sv, sig, 2, static_cast<int>(sv.size()) - 2);
      }
      auto left = F::make_binary(f(sv[1]), sig, f(sv[2]));
      auto right = f(sv[3]);
      if(eq_kind == EQUIV && right.is_true()) {
        return left;
      }
      return F::make_binary(left, eq_kind, right);
    }

    F make_binary_fun(Sig sig, const SV& sv) {
      if(sv.size() != 3) {
        return make_arity_error(sv, sig, 2, static_cast<int>(sv.size()) - 1);
      }
      return F::make_binary(f(sv[1]), sig, f(sv[2]));
    }

    F make_nary_fun(Sig sig, const SV &sv) {
      FSeq seq;
      for(int i = 1; i < sv.size(); ++i) {
        seq.push_back(f(sv[i]));
      }
      return F::make_nary(sig, std::move(seq));
    }

    F make_float_in(const SV &sv) {
      return F::make_binary(
          F::make_binary(f(sv[1]), GEQ, f(sv[2])),
          AND,
          F::make_binary(f(sv[1]), LEQ, f(sv[3])));
    }

    F make_log(int base, const SV &sv) {
      return F::make_binary(f(sv[1]), LOG, F::make_z(base));
    }

    F make_log_eq(int base, const SV &sv) {
      return F::make_binary(make_log(base, sv), EQ, f(sv[2]));
    }

    F predicate_call(const SV &sv) {
      auto name = std::any_cast<std::string>(sv[0]);
      if (name == "int_le") { return make_binary(LEQ, sv); }
      if (name == "int_lt") { return make_binary(LT, sv); }
      if (name == "int_ge") { return make_binary(GEQ, sv); }
      if (name == "int_gt") { return make_binary(GT, sv); }
      if (name == "int_eq") { return make_binary(EQ, sv); }
      if (name == "int_ne") { return make_binary(NEQ, sv); }
      if (name == "int_abs") { return make_unary_fun_eq(ABS, sv); }
      if (name == "int_neg") { return make_unary_fun_eq(NEG, sv); }
      if (name == "int_div") { return make_binary_fun_eq(EDIV, sv); }
      if (name == "int_mod") { return make_binary_fun_eq(EMOD, sv); }
      if (name == "int_plus") { return make_binary_fun_eq(ADD, sv); }
      if (name == "int_minus") { return make_binary_fun_eq(SUB, sv); }
      if (name == "int_pow") { return make_binary_fun_eq(POW, sv); }
      if (name == "int_times") { return make_binary_fun_eq(MUL, sv); }
      if (name == "int_max") { return make_binary_fun_eq(MAX, sv); }
      if (name == "int_min") { return make_binary_fun_eq(MIN, sv); }
      if (name == "int_eq_reif") { return make_binary_fun_eq(EQ, sv, EQUIV); }
      if (name == "int_le_reif") { return make_binary_fun_eq(LEQ, sv, EQUIV); }
      if (name == "int_lt_reif") { return make_binary_fun_eq(LT, sv, EQUIV); }
      if (name == "int_ne_reif") { return make_binary_fun_eq(NEQ, sv, EQUIV); }
      if (name == "bool2int") { return make_binary(EQ, sv); }
      if (name == "bool_eq") { return make_binary(EQ, sv); }
      if (name == "bool_le") { return make_binary(LEQ, sv); }
      if (name == "bool_lt") { return make_binary(LT, sv); }
      if (name == "bool_eq_reif") { return make_binary_fun_eq(EQ, sv, EQUIV); }
      if (name == "bool_le_reif") { return make_binary_fun_eq(LEQ, sv, EQUIV); }
      if (name == "bool_lt_reif") { return make_binary_fun_eq(LT, sv, EQUIV); }
      if (name == "bool_and") { return make_binary_fun_eq(AND, sv, EQUIV); }
      if (name == "bool_not") { return make_binary(XOR, sv); }
      if (name == "bool_or") { return make_binary_fun_eq(OR, sv, EQUIV); }
      if (name == "nbool_and") { return make_nary_fun(AND, sv); }
      if (name == "nbool_or") { return make_nary_fun(OR, sv); }
      if (name == "bool_xor") {
        if(sv.size() == 3) { return make_binary(XOR, sv); }
        else { return make_binary_fun_eq(XOR, sv, EQUIV); }
      }
      if (name == "set_card") { return make_unary_fun_eq(CARD, sv); }
      if (name == "set_diff") { return make_binary_fun_eq(DIFFERENCE, sv); }
      if (name == "set_eq") { return make_binary(EQ, sv); }
      if (name == "set_eq_reif") { return make_binary_fun_eq(EQ, sv, EQUIV); }
      if (name == "set_in") { return make_binary(IN, sv); }
      if (name == "set_in_reif") { return make_binary_fun_eq(IN, sv, EQUIV); }
      if (name == "set_intersect") { return make_binary_fun_eq(INTERSECTION, sv, EQUIV); }
      if (name == "set_union") { return make_binary_fun_eq(UNION, sv, EQUIV); }
      if (name == "set_ne") { return make_binary(NEQ, sv); }
      if (name == "set_ne_reif") { return make_binary_fun_eq(NEQ, sv, EQUIV); }
      if (name == "set_subset") { return make_binary(SUBSETEQ, sv); }
      if (name == "set_subset_reif") { return make_binary_fun_eq(SUBSETEQ, sv, EQUIV); }
      if (name == "set_superset") { return make_binary(SUPSETEQ, sv); }
      if (name == "set_symdiff") { return make_binary_fun_eq(SYMMETRIC_DIFFERENCE, sv, EQUIV); }
      if (name == "set_le") { return make_binary(LEQ, sv); }
      if (name == "set_le_reif") { return make_binary_fun_eq(LEQ, sv, EQUIV); }
      if (name == "set_lt") { return make_binary(LT, sv); }
      if (name == "set_lt_reif") { return make_binary_fun_eq(LT, sv, EQUIV); }
      if (name == "float_abs") { return make_binary_fun_eq(ABS, sv); }
      if (name == "float_neg") { return make_binary_fun_eq(NEG, sv); }
      if (name == "float_plus") { return make_binary_fun_eq(ADD, sv); }
      if (name == "float_minus") { return make_binary_fun_eq(SUB, sv); }
      if (name == "float_times") { return make_binary_fun_eq(MUL, sv); }
      if (name == "float_acos") { return make_unary_fun_eq(ACOS, sv); }
      if (name == "float_acosh") { return make_unary_fun_eq(ACOSH, sv); }
      if (name == "float_asin") { return make_unary_fun_eq(ASIN, sv); }
      if (name == "float_asinh") { return make_unary_fun_eq(ASINH, sv); }
      if (name == "float_atan") { return make_unary_fun_eq(ATAN, sv); }
      if (name == "float_atanh") { return make_unary_fun_eq(ATANH, sv); }
      if (name == "float_cos") { return make_unary_fun_eq(COS, sv); }
      if (name == "float_cosh") { return make_unary_fun_eq(COSH, sv); }
      if (name == "float_sin") { return make_unary_fun_eq(SIN, sv); }
      if (name == "float_sinh") { return make_unary_fun_eq(SINH, sv); }
      if (name == "float_tan") { return make_unary_fun_eq(TAN, sv); }
      if (name == "float_tanh") { return make_unary_fun_eq(TANH, sv); }
      if (name == "float_div") { return make_binary(DIV, sv); }
      if (name == "float_eq") { return make_binary(EQ, sv); }
      if (name == "float_eq_reif") { return make_binary_fun_eq(EQ, sv, EQUIV); }
      if (name == "float_le") { return make_binary(LEQ, sv); }
      if (name == "float_le_reif") { return make_binary_fun_eq(LEQ, sv, EQUIV); }
      if (name == "float_ne") { return make_binary(NEQ, sv); }
      if (name == "float_ne_reif") { return make_binary_fun_eq(NEQ, sv, EQUIV); }
      if (name == "float_lt") { return make_binary(LT, sv); }
      if (name == "float_lt_reif") { return make_binary_fun_eq(LT, sv, EQUIV); }
      if (name == "float_in") { return make_float_in(sv); }
      if (name == "float_in_reif") {
        return F::make_binary(make_float_in(sv), EQUIV, f(sv[4]));
      }
      if (name == "float_log10") { return make_log_eq(10, sv); }
      if (name == "float_log2") { return make_log_eq(2, sv); }
      if (name == "float_min") { return make_binary_fun_eq(MIN, sv); }
      if (name == "float_max") { return make_binary_fun_eq(MAX, sv); }
      if (name == "float_exp") { return make_unary_fun_eq(EXP, sv); }
      if (name == "float_ln") { return make_unary_fun_eq(LN, sv); }
      if (name == "float_pow") { return make_binary_fun_eq(POW, sv); }
      if (name == "float_sqrt") { return make_unary_fun_eq(SQRT, sv); }
      if (name == "int2float") { return make_binary(EQ, sv); }
      if (name == "array_int_element" || name == "array_var_int_element"
        || name == "array_bool_element" || name == "array_var_bool_element"
        || name == "array_set_element" || name == "array_var_set_element"
        || name == "array_float_element" || name == "array_var_float_element")
      {
        return make_element_constraint(name, sv);
      }
      if (name == "int_lin_eq" || name == "bool_lin_eq" || name == "float_lin_eq" ||
              name == "int_lin_eq_reif" || name == "bool_lin_eq_reif" || name == "float_lin_eq_reif")
      {
        return make_linear_constraint(name, EQ, sv);
      }
      if (name == "int_lin_le" || name == "bool_lin_le" || name == "float_lin_le" ||
              name == "int_lin_le_reif" || name == "bool_lin_le_reif" || name == "float_lin_le_reif")
      {
        return make_linear_constraint(name, LEQ, sv);
      }
      if (name == "int_lin_ne" || name == "bool_lin_ne" || name == "float_lin_ne" ||
              name == "int_lin_ne_reif" || name == "bool_lin_ne_reif" || name == "float_lin_ne_reif")
      {
        return make_linear_constraint(name, NEQ, sv);
      }
      if (name == "array_bool_and") {
        return make_boolean_constraint(name, AND, sv);
      }
      if (name == "array_bool_or") {
        return make_boolean_constraint(name, OR, sv);
      }
      if (name == "array_bool_xor") {
        return make_boolean_constraint(name, XOR, sv);
      }
      if (name == "bool_clause" || name == "bool_clause_reif") {
        return make_boolean_clause(name, sv);
      }
<<<<<<< HEAD
      if(name == "turbo_fzn_table_bool" || name == "turbo_fzn_table_int") {
        return make_table_constraint(name, sv, TableKind::PLAIN);
      }
      if(name == "turbo_fzn_short_table_int" || name == "turbo_fzn_short_table_set_of_int") {
        return make_table_constraint(name, sv, TableKind::SHORT);
      }
      if(name == "turbo_fzn_basic_table_int" || name == "turbo_fzn_basic_table_set_of_int") {
        return make_table_constraint(name, sv, TableKind::BASIC);
      }
      if(name == "turbo_fzn_compressed_table_int") {
=======
      else if(name == "turbo_fzn_table_bool" || name == "turbo_fzn_table_int") {
        return make_table_constraint(name, sv, TableKind::PLAIN);
      }
      else if(name == "turbo_fzn_short_table_int" || name == "turbo_fzn_short_table_set_of_int") {
        return make_table_constraint(name, sv, TableKind::SHORT);
      }
      else if(name == "turbo_fzn_basic_table_int" || name == "turbo_fzn_basic_table_set_of_int") {
        return make_table_constraint(name, sv, TableKind::BASIC);
      }
      else if(name == "turbo_fzn_compressed_table_int") {
>>>>>>> cda6de59
        return make_table_constraint(name, sv, TableKind::COMPRESSED);
      }
      return make_error(sv, "Unknown predicate `" + name + "`");
    }

    F function_call(const SV &sv) {
      auto name = std::any_cast<std::string>(sv[0]);
      silent = true;
      bool err = error;
      error = false;
      auto p = predicate_call(sv);
      silent = false;
      if(!error) {
        return f(p);
      }
      else {
        error = err;
        if(name == "int_abs") { return make_unary_fun(ABS, sv); }
        if (name == "int_neg") { return make_unary_fun(NEG, sv); }
        if (name == "int_div") { return make_binary_fun(EDIV, sv); }
        if (name == "int_mod") { return make_binary_fun(EMOD, sv); }
        if (name == "int_plus") { return make_binary_fun(ADD, sv); }
        if (name == "int_minus") { return make_binary_fun(SUB, sv); }
        if (name == "int_pow") { return make_binary_fun(POW, sv); }
        if (name == "int_times") { return make_binary_fun(MUL, sv); }
        if (name == "int_max") { return make_binary_fun(MAX, sv); }
        if (name == "int_min") { return make_binary_fun(MIN, sv); }
        if (name == "bool_and") { return make_binary_fun(AND, sv); }
        if (name == "bool_not") { return make_unary_fun(NOT, sv); }
        if (name == "bool_or") { return make_binary_fun(OR, sv); }
        if (name == "bool_xor") { return make_binary_fun(XOR, sv); }
        if (name == "set_card") { return make_unary_fun(CARD, sv); }
        if (name == "set_diff") { return make_binary_fun(DIFFERENCE, sv); }
        if (name == "set_intersect") { return make_binary_fun(INTERSECTION, sv); }
        if (name == "set_union") { return make_binary_fun(UNION, sv); }
        if (name == "set_symdiff") { return make_binary_fun(SYMMETRIC_DIFFERENCE, sv); }
        if (name == "float_abs") { return make_binary_fun(ABS, sv); }
        if (name == "float_neg") { return make_binary_fun(NEG, sv); }
        if (name == "float_plus") { return make_binary_fun(ADD, sv); }
        if (name == "float_minus") { return make_binary_fun(SUB, sv); }
        if (name == "float_times") { return make_binary_fun(MUL, sv); }
        if (name == "float_acos") { return make_unary_fun(ACOS, sv); }
        if (name == "float_acosh") { return make_unary_fun(ACOSH, sv); }
        if (name == "float_asin") { return make_unary_fun(ASIN, sv); }
        if (name == "float_asinh") { return make_unary_fun(ASINH, sv); }
        if (name == "float_atan") { return make_unary_fun(ATAN, sv); }
        if (name == "float_atanh") { return make_unary_fun(ATANH, sv); }
        if (name == "float_cos") { return make_unary_fun(COS, sv); }
        if (name == "float_cosh") { return make_unary_fun(COSH, sv); }
        if (name == "float_sin") { return make_unary_fun(SIN, sv); }
        if (name == "float_sinh") { return make_unary_fun(SINH, sv); }
        if (name == "float_tan") { return make_unary_fun(TAN, sv); }
        if (name == "float_tanh") { return make_unary_fun(TANH, sv); }
        if (name == "float_div") { return make_binary_fun(DIV, sv); }
        if (name == "float_log10") { return make_log(10, sv); }
        if (name == "float_log2") { return make_log(2, sv); }
        if (name == "float_min") { return make_binary_fun(MIN, sv); }
        if (name == "float_max") { return make_binary_fun(MAX, sv); }
        if (name == "float_exp") { return make_unary_fun(EXP, sv); }
        if (name == "float_ln") { return make_unary_fun(LN, sv); }
        if (name == "float_pow") { return make_binary_fun(POW, sv); }
        if (name == "float_sqrt") { return make_unary_fun(SQRT, sv); }
        return make_error(sv, "Unknown function or predicate symbol `" + name + "`");
      }
    }

    F make_statements(const SV& sv) {
      if(sv.size() == 1) {
        return f(sv[0]);
      }
      else {
        FSeq children;
        for(int i = 0; i < sv.size(); ++i) {
          F formula = f(sv[i]);
          if(!formula.is_true()) {
            children.push_back(formula);
          }
        }
        return F::make_nary(AND, std::move(children));
      }
    }

    F make_existential(const SV& sv, const So& ty, const std::string& name, const std::any& sv_annots) {
      auto f = F::make_exists(UNTYPED,
        LVar<allocator_type>(name.data()),
        ty);
      auto annots = std::any_cast<SV>(sv_annots);
      return update_with_annotations(sv, f, annots);
    }

    template<class S>
    std::string make_array_access(const S& name, int i) {
      return std::string(name.data()) + "[" + std::to_string(i+1) + "]"; // FlatZinc array starts at 1.
    }

    F make_variable_init_decl(const SV& sv) {
      auto name = std::any_cast<std::string>(sv[1]);
      auto var_decl = make_variable_decl(sv, name, sv[0], sv[2]);
      if(sv.size() == 4) {
        return F::make_binary(std::move(var_decl), AND,
          F::make_binary(
            F::make_lvar(UNTYPED, LVar<allocator_type>(name.data())),
            EQ,
            f(sv[3])));
      }
      else {
        return std::move(var_decl);
      }
    }

    F make_variable_decl(const SV& sv, const std::string& name, const std::any& typeVar, const std::any& annots) {
      try {
        auto ty = std::any_cast<So>(typeVar);
        return make_existential(sv, ty, name, annots);
      }
      catch(std::bad_any_cast) {
        auto typeValue = f(typeVar);
        auto inConstraint = F::make_binary(F::make_lvar(UNTYPED, LVar<allocator_type>(name.data())), IN, typeValue);
        auto sort = typeValue.sort();
        if(!sort.has_value() || !sort->is_set()) {
          return make_error(sv, "We only allow type-value of variables to be of type Set.");
        }
        auto exists = make_existential(sv, *(sort->sub), name, annots);
        return F::make_binary(std::move(exists), AND, std::move(inConstraint));
      }
    }

    F make_element_constraint(const std::string& name, const SV& sv) {
      if(sv.size() < 4) {
        return make_error(sv, "`" + name + "` expects 3 parameters, but we got `" + std::to_string(sv.size()-1) + "` parameters");
      }
      auto index = f(sv[1]);
      auto array = resolve_array(sv, sv[2]);
      if(!array.is(F::Seq)) {
        return array;
      }
      auto value = f(sv[3]);
      FSeq seq;
      for(int i = 0; i < array.seq().size(); ++i) {
        // index = (i+1) ==> varName = value
        seq.push_back(F::make_binary(
          F::make_binary(index, EQ, F::make_z(i+1)),
          IMPLY,
          F::make_binary(array.seq(i), EQ, value)));
      }
      return F::make_nary(AND, std::move(seq));
    }

    F resolve_bool(const SV& sv, const std::any& any) {
      try {
        auto boolParam = f(any);
        if(boolParam.is(F::LV)) {
          std::string paramName(boolParam.lv().data());
          if(params.contains(paramName)) {
            boolParam = params[paramName];
          }
          else {
            return make_error(sv, "Undeclared parameter `" + paramName + "`.");
          }
        }
        if(boolParam.is(F::B)) {
          return boolParam;
        }
        else {
          return make_error(sv, "Expects a Boolean parameter.");
        }
      }
      catch(std::bad_any_cast) {
        return make_error(sv, "Expects a Boolean parameter.");
      }
    }

    // We return the elements inside the array in the form `arr[1] /\ arr[2] /\ ... /\ arr[N]`.
    // The array can either be a literal array directly, or the name of an array.
    F resolve_array(const SV& sv, const std::any& any) {
      FSeq seq;
      try {
        auto arrayVar = f(any);
        if(arrayVar.is(F::LV)) {
          std::string arrayName(arrayVar.lv().data());
          if(arrays.contains(arrayName)) {
            int size = arrays[arrayName];
            for(int i = 0; i < size; ++i) {
              auto varName = make_array_access(arrayName, i);
              if(params.contains(varName)) {
                seq.push_back(params[varName]);
              }
              else {
                seq.push_back(F::make_lvar(UNTYPED, LVar<allocator_type>(varName.data())));
              }
            }
          }
          else {
            return make_error(sv, "Unknown array parameter `" + arrayName + "`");
          }
        }
        else {
          return make_error(sv, "Expects an array or the name of an array.");
        }
      }
      catch(std::bad_any_cast) {
        try {
          auto array = std::any_cast<SV>(any);
          for(int i = 0; i < array.size(); ++i) {
            seq.push_back(f(array[i]));
          }
        }
        catch(std::bad_any_cast) {
          return make_error(sv, "Expects an array of valid elements.");
        }
      }
      return F::make_nary(AND, std::move(seq));
    }

    F make_linear_constraint(const std::string& name, Sig sig, const SV& sv) {
      if(sv.size() != 4 && sv.size() != 5) {
        return make_error(sv, "`" + name + "` expects 3 (or 4 if reified) parameters, but we got `" + std::to_string(sv.size() - 1) + "` parameters");
      }
      auto as = resolve_array(sv, sv[1]);
      if(!as.is(F::Seq)) { return as; }
      auto bs = resolve_array(sv, sv[2]);
      if(!bs.is(F::Seq)) { return bs; }
      auto c = f(sv[3]);
      if(as.seq().size() != bs.seq().size()) {
        return make_error(sv, "`" + name + "` expects arrays of the same size.");
      }
      FSeq sum;
      for(int i = 0; i < as.seq().size(); ++i) {
        sum.push_back(F::make_binary(as.seq(i), MUL, bs.seq(i)));
      }
      F linearCons =
          sum.size() == 1
        ? F::make_binary(std::move(sum[0]), sig, c)
        : F::make_binary(F::make_nary(ADD, std::move(sum)), sig, c);
      if(sv.size() == 5) { // reified version.
        return F::make_binary(f(sv[4]), EQUIV, std::move(linearCons));
      }
      else {
        return std::move(linearCons);
      }
    }

    F make_boolean_constraint(const std::string& name, Sig sig, const SV& sv) {
      if(sv.size() != 2 && sv.size() != 3) {
        return make_error(sv, "`" + name + "` expects 1 (or 2 if reified) parameters, but we got `" + std::to_string(sv.size() - 1) + "` parameters");
      }
      auto array = resolve_array(sv, sv[1]);
      if(!array.is(F::Seq)) { return array; }
      if(sv.size() == 3) { // reified
        return F::make_binary(f(sv[2]), EQUIV, F::make_nary(sig, array.seq()));
      }
      else {
        return F::make_nary(sig, array.seq());
      }
    }

    F make_boolean_clause(const std::string& name, const SV& sv) {
      if(sv.size() != 3 && sv.size() != 4) {
        return make_error(sv, "`" + name + "` expects 2 (or 3 if reified) parameters, but we got `" + std::to_string(sv.size() - 1) + "` parameters");
      }
      auto as = resolve_array(sv, sv[1]);
      if(!as.is(F::Seq)) { return as; }
      auto bs = resolve_array(sv, sv[2]);
      if(!bs.is(F::Seq)) { return bs; }
      FSeq negs;
      for(int i = 0; i < bs.seq().size(); ++i) {
        negs.push_back(F::make_unary(NOT, bs.seq(i)));
      }
      F clause = F::make_binary(F::make_nary(OR, as.seq()), OR, F::make_nary(OR, negs));
      if(sv.size() == 4) {
        return F::make_binary(f(sv[3]), EQUIV, std::move(clause));
      }
      else {
        return std::move(clause);
      }
    }

    /** Given a cell `f` in the context of a table constraint, and `sort` the type of the variable.
     * If `f` represents the values taken by an integer variable, then 2147483647 and {} are the wildcards.
     * If `f` represents the values taken by a set of integer variable, then {2147483647} is the wildcard.
     */
    bool is_wildcard(const F& f, So sort) {
      if(sort.is_int()) {
        return (f.is(F::Z) && f.z() == 2147483647)
            || (f.is(F::S) && f.s().size() == 0);
      }
      else if(sort.is_set() && f.is(F::S) && f.s().size() == 1) {
        auto l = battery::get<0>(f.s()[0]);
        auto u = battery::get<1>(f.s()[0]);
        return l.is(F::Z) && u.is(F::Z) && l.z() == 2147483647 && u.z() == 2147483647;
      }
      return false;
    }

    So sort_of_table_constraint(const std::string& name) {
      if(name == "turbo_fzn_table_bool") { return So(So::Bool); }
      else if(name == "turbo_fzn_table_int") { return So(So::Int); }
      else if(name == "turbo_fzn_short_table_int") { return So(So::Int); }
      else if(name == "turbo_fzn_short_table_set_of_int") { return So(So::Set, So(So::Int)); }
      else if(name == "turbo_fzn_basic_table_int") { return So(So::Int); }
      else if(name == "turbo_fzn_basic_table_set_of_int") { return So(So::Set, So(So::Int)); }
      else if(name == "turbo_fzn_compressed_table_int") { return So(So::Int); }
      else { printf("missing table constraint."); assert(false); return So(So::Bool); }
    }

    F make_table_constraint(const std::string& name, const SV& sv, TableKind kind) {
      bool positive = true;
      int header_idx = 1;
      int table_idx = 2;
      if(sv.size() != 3 && (name == "turbo_fzn_table_bool" || name == "turbo_fzn_table_bool")) {
        return make_error(sv, "`" + name + "` expects 2 parameters, but we got `" + std::to_string(sv.size() - 1) + "` parameters");
      }
      else {
        if(sv.size() != 4) {
          return make_error(sv, "`" + name + "` expects 3 parameters, but we got `" + std::to_string(sv.size() - 1) + "` parameters");
        }
        auto boolParam = resolve_bool(sv, sv[1]);
        if(!boolParam.is(F::B)) { return boolParam; }
        positive = boolParam.b();
        ++header_idx;
        ++table_idx;
      }
      auto header = resolve_array(sv, sv[header_idx]);
      if(!header.is(F::Seq)) { return header; }
      auto table = resolve_array(sv, sv[table_idx]);
      if(!table.is(F::Seq)) { return table; }
      size_t num_t_cols = (kind == TableKind::BASIC) ? header.seq().size() * 2 : header.seq().size();
      if(table.seq().size() % num_t_cols != 0) {
        return make_error(sv, "`" + name + "` expects the number of variables is equal to the number of columns of the table (or twice for basic tables).");
      }
      size_t num_cols = header.seq().size();
      size_t num_rows = table.seq().size() / header.seq().size();
      So sort = sort_of_table_constraint(name);
      FSeq disjuncts;
      for(int i = 0; i < num_rows; ++i) {
        FSeq conjuncts;
        for(int z = 0; z < num_cols; ++z) {
          int j = z * (kind == TableKind::BASIC ? 2 : 1);
          auto cell = table.seq(i*num_t_cols + j);
          auto var = header.seq(z);
          switch(kind) {
            case TableKind::SHORT: {
              if(is_wildcard(cell, sort)) { continue; }
            }
            case TableKind::PLAIN: { // x[j] == t[i][j]
              if(!cell.is(F::S) && !cell.is(F::Z) && !cell.is(F::B)) {
                return make_error(sv, "`" + name + "` expects each cell to be an integer, a set or a Boolean.");
              }
              conjuncts.push_back(F::make_binary(var, EQ, cell));
              break;
            }
            case TableKind::COMPRESSED: {
              if(!cell.is(F::S)) {
                return make_error(sv, "`" + name + "` expects each cell to be a set.");
              }
              if(is_wildcard(cell, sort)) { continue; }
              conjuncts.push_back(F::make_binary(var, IN, cell));
              break;
            }
            case TableKind::BASIC: {
              auto l = cell;
              auto u = table.seq(i*num_t_cols + j + 1);
              if(!l.is(F::S) && !l.is(F::Z) && !u.is(F::S) && !u.is(F::Z)) {
                return make_error(sv, "`" + name + "` expects each cell to be an integer or a set.");
              }
              if(!is_wildcard(l, sort)) {
                if(l.is(F::Z)) {
                  conjuncts.push_back(F::make_binary(var, GEQ, l));
                }
                else {
                  conjuncts.push_back(F::make_binary(var, SUPSETEQ, l));
                }
              }
              if(!is_wildcard(u, sort)) {
                if(u.is(F::Z)) {
                  conjuncts.push_back(F::make_binary(var, LEQ, u));
                }
                else {
                  conjuncts.push_back(F::make_binary(var, SUBSETEQ, u));
                }
              }
              break;
            }
          }
        }
        if(conjuncts.size() == 0) {
          return F::make_true();
        }
        else if(conjuncts.size() == 1) {
          disjuncts.push_back(std::move(conjuncts[0]));
        }
        else {
          disjuncts.push_back(F::make_nary(AND, std::move(conjuncts)));
        }
      }
      if(disjuncts.size() == 0) {
        return F::make_false();
      }
      else if(disjuncts.size() == 1) {
        return std::move(disjuncts[0]);
      }
      else {
        return F::make_nary(OR, std::move(disjuncts));
      }
    }

    F make_solve_item(const SV& sv) {
      if(sv.size() == 1) {
        return f(sv[0]);
      }
      else {
        if(f(sv[1]).is_true()) {
          return f(sv[0]);
        }
        else {
          return F::make_binary(f(sv[0]), AND, f(sv[1]));
        }
      }
    }

    void make_seq_search(const SV& sv, FSeq& seq) {
      for(int i = 0; i < sv.size(); ++i) {
        const auto& sub_search = f(sv[i]);
        if(sub_search.is(F::Seq) && sub_search.sig() == AND) {
          for(int j = 0; j < sub_search.seq().size(); ++j) {
            seq.push_back(sub_search.seq(j));
          }
        }
        else {
          seq.push_back(sub_search);
        }
      }
    }

    F make_seq_search(const SV& sv) {
      FSeq seq;
      make_seq_search(sv, seq);
      return F::make_nary(AND, seq);
    }

    F make_base_search(const SV& sv) {
      FSeq seq;
      seq.push_back(F::make_nary(bstring(std::any_cast<std::string>(sv[1]).data()), FSeq{}));
      seq.push_back(F::make_nary(bstring(std::any_cast<std::string>(sv[2]).data()), FSeq{}));
      auto array = resolve_array(sv, sv[0]);
      for(int i = 0; i < array.seq().size(); ++i) {
        if(array.seq(i).is_variable()) {
          seq.push_back(array.seq(i));
        }
      }
      return F::make_nary("search", seq);
    }

    F make_search_annotations(const SV& sv) {
      if(sv.size() == 1) {
        return f(sv[0]);
      }
      else {
        return make_seq_search(sv);
      }
    }
  };
}

  /** We parse the constraint language FlatZinc as described in the documentation: https://www.minizinc.org/doc-2.4.1/en/fzn-spec.html#specification-of-flatzinc.
   * We also extend FlatZinc conservatively for the purposes of our framework:

      - Add the type alias `real` (same as `float`).
      - Add the predicates `int_ge`, `int_gt` mainly to simplify testing in lala_core.
      - Add the functions `int_minus`, `float_minus`, `int_neg`, `float_neg`.
      - Add the ability to have `true` and `false` in the `constraint` statement.
      - Parameters of predicates are not required to be flat, every constraint comes with a functional flavor, e.g., `int_le(int_plus(a,b), 5)` stands for `a+b <= 5`.
      - Several solve items are allowed, which is useful for multi-objectives optimization.
  */
  template<class Allocator>
  battery::shared_ptr<TFormula<Allocator>, Allocator> parse_flatzinc_str(const std::string& input, FlatZincOutput<Allocator>& output) {
    impl::FlatZincParser<Allocator> parser(output);
    return parser.parse(input);
  }

  template<class Allocator>
  battery::shared_ptr<TFormula<Allocator>, Allocator> parse_flatzinc(const std::string& filename, FlatZincOutput<Allocator>& output) {
    std::ifstream t(filename);
    if(t.is_open()) {
      std::string input((std::istreambuf_iterator<char>(t)), std::istreambuf_iterator<char>());
      return parse_flatzinc_str<Allocator>(input, output);
    }
    else {
      std::cerr << "File `" << filename << "` does not exists:." << std::endl;
    }
    return nullptr;
  }

  template<class Allocator>
  battery::shared_ptr<TFormula<Allocator>, Allocator> parse_flatzinc_str(const std::string& input, const Allocator& allocator = Allocator()) {
    FlatZincOutput<Allocator> output(allocator);
    return parse_flatzinc_str(input, output);
  }

  template<class Allocator>
  battery::shared_ptr<TFormula<Allocator>, Allocator> parse_flatzinc(const std::string& filename, const Allocator& allocator = Allocator()) {
    FlatZincOutput<Allocator> output(allocator);
    return parse_flatzinc(filename, output);
  }
}

#endif<|MERGE_RESOLUTION|>--- conflicted
+++ resolved
@@ -635,18 +635,6 @@
       if (name == "bool_clause" || name == "bool_clause_reif") {
         return make_boolean_clause(name, sv);
       }
-<<<<<<< HEAD
-      if(name == "turbo_fzn_table_bool" || name == "turbo_fzn_table_int") {
-        return make_table_constraint(name, sv, TableKind::PLAIN);
-      }
-      if(name == "turbo_fzn_short_table_int" || name == "turbo_fzn_short_table_set_of_int") {
-        return make_table_constraint(name, sv, TableKind::SHORT);
-      }
-      if(name == "turbo_fzn_basic_table_int" || name == "turbo_fzn_basic_table_set_of_int") {
-        return make_table_constraint(name, sv, TableKind::BASIC);
-      }
-      if(name == "turbo_fzn_compressed_table_int") {
-=======
       else if(name == "turbo_fzn_table_bool" || name == "turbo_fzn_table_int") {
         return make_table_constraint(name, sv, TableKind::PLAIN);
       }
@@ -657,7 +645,6 @@
         return make_table_constraint(name, sv, TableKind::BASIC);
       }
       else if(name == "turbo_fzn_compressed_table_int") {
->>>>>>> cda6de59
         return make_table_constraint(name, sv, TableKind::COMPRESSED);
       }
       return make_error(sv, "Unknown predicate `" + name + "`");
